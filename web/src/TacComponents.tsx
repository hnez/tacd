// This file is part of tacd, the LXA TAC system daemon
// Copyright (C) 2022 Pengutronix e.K.
//
// This program is free software; you can redistribute it and/or modify
// it under the terms of the GNU General Public License as published by
// the Free Software Foundation; either version 2 of the License, or
// (at your option) any later version.
//
// This program is distributed in the hope that it will be useful,
// but WITHOUT ANY WARRANTY; without even the implied warranty of
// MERCHANTABILITY or FITNESS FOR A PARTICULAR PURPOSE.  See the
// GNU General Public License for more details.
//
// You should have received a copy of the GNU General Public License along
// with this program; if not, write to the Free Software Foundation, Inc.,
// 51 Franklin Street, Fifth Floor, Boston, MA 02110-1301 USA.

import { useEffect, useState, useRef } from "react";

import Alert from "@cloudscape-design/components/alert";
import Box from "@cloudscape-design/components/box";
import Cards from "@cloudscape-design/components/cards";
import Checkbox from "@cloudscape-design/components/checkbox";
import ColumnLayout from "@cloudscape-design/components/column-layout";
import Container from "@cloudscape-design/components/container";
import Form from "@cloudscape-design/components/form";
import Header from "@cloudscape-design/components/header";
import ProgressBar from "@cloudscape-design/components/progress-bar";
import SpaceBetween from "@cloudscape-design/components/space-between";
import Spinner from "@cloudscape-design/components/spinner";
import Table from "@cloudscape-design/components/table";

import { MqttButton } from "./MqttComponents";
import { useMqttSubscription } from "./mqtt";

type RootfsSlot = {
  activated_count: string;
  activated_timestamp: string;
  bootname: string;
  boot_status: string;
  bundle_build: string;
  bundle_compatible: string;
  bundle_description: string;
  bundle_version: string;
  device: string;
  fs_type: string;
  installed_count: string;
  installed_timestamp: string;
  name: string;
  sha256: string;
  size: string;
  slot_class: string;
  state: string;
  status: string;
};

type BootloaderSlot = {
  bundle_build: string;
  bundle_compatible: string;
  bundle_description: string;
  bundle_version: string;
  device: string;
  fs_type: string;
  installed_count: string;
  installed_timestamp: string;
  name: string;
  sha256: string;
  size: string;
  state: string;
  status: string;
  slot_class: string;
};

type RaucSlots = {
  rootfs_0: RootfsSlot;
  rootfs_1: RootfsSlot;
  bootloader_0: BootloaderSlot;
};

type RaucProgress = {
  percentage: number;
  message: string;
  nesting_depth: number;
};

enum RaucInstallStep {
  Idle,
  Installing,
  Done,
}

enum UsbOverload {
  Total = "Total",
  Port1 = "Port1",
  Port2 = "Port2",
  Port3 = "Port3",
}

type Duration = {
  secs: number;
  nanos: number;
};

type UpstreamBundle = {
  compatible: string;
  version: string;
  newer_than_installed: boolean;
};

type Channel = {
  name: string;
  display_name: string;
  description: string;
  url: string;
  polling_interval?: Duration;
  enabled: boolean;
  bundle?: UpstreamBundle;
};

export function SlotStatus() {
  const slot_status = useMqttSubscription<RaucSlots>("/v1/tac/update/slots");

  if (slot_status === undefined) {
    return <Spinner />;
  } else {
    let booted_slot = [];

    if (slot_status.rootfs_0.state === "booted") {
      booted_slot.push(slot_status.rootfs_0);
    }

    if (slot_status.rootfs_1.state === "booted") {
      booted_slot.push(slot_status.rootfs_1);
    }

    return (
      <SpaceBetween size="m">
        <Container
          header={
            <Header
              variant="h3"
              description="The root file system contains your applications and settings"
            >
              Root Filesystem Slots
            </Header>
          }
        >
          <Cards
            selectedItems={booted_slot}
            cardDefinition={{
              header: (e) => (typeof e === "string" ? e : e.bootname),
              sections: [
                {
                  id: "status",
                  header: "Status",
                  content: (e) => e.status,
                },
                {
                  id: "boot_status",
                  header: "Boot Status",
                  content: (e) => e.boot_status,
                },
                {
                  id: "build_date",
                  header: "Build Date",
                  content: (e) => e.bundle_build,
                },
                {
                  id: "install_date",
                  header: "Installation Date",
                  content: (e) => e.installed_timestamp,
                },
              ],
            }}
            cardsPerRow={[{ cards: 1 }, { minWidth: 500, cards: 2 }]}
            items={[slot_status.rootfs_0, slot_status.rootfs_1]}
            loadingText="Loading resources"
            selectionType="single"
            trackBy="name"
          />
        </Container>

        <Container
          header={
            <Header
              variant="h3"
              description="The bootloader is responsible for loading the Linux kernel"
            >
              Bootloader Slot
            </Header>
          }
        >
          <ColumnLayout columns={3} variant="text-grid">
            <Box>
              <Box variant="awsui-key-label">Status</Box>
              <Box>{slot_status.bootloader_0.status}</Box>
            </Box>
            <Box>
              <Box variant="awsui-key-label">Build Date</Box>
              <Box>{slot_status.bootloader_0.bundle_build}</Box>
            </Box>
            <Box>
              <Box variant="awsui-key-label">Installation Date</Box>
              <Box>{slot_status.bootloader_0.installed_timestamp}</Box>
            </Box>
          </ColumnLayout>
        </Container>
      </SpaceBetween>
    );
  }
}

export function UpdateChannels() {
  const channels_topic = useMqttSubscription<Array<Channel>>(
    "/v1/tac/update/channels",
  );

  const channels = channels_topic !== undefined ? channels_topic : [];

  return (
    <Table
      header={
        <Header
          variant="h3"
          description="Enabled update channels are periodically checked for updates"
        >
          Update Channels
        </Header>
      }
      footer={
        <Form
          actions={
            <MqttButton
              iconName="refresh"
              topic="/v1/tac/update/channels/reload"
              send={true}
            >
              Reload
            </MqttButton>
          }
        />
      }
      columnDefinitions={[
        {
          id: "name",
          header: "Name",
          cell: (e) => e.display_name,
        },
        {
          id: "enabled",
          header: "Enabled",
          cell: (e) => <Checkbox checked={e.enabled} />,
        },
        {
          id: "description",
          header: "Description",
          cell: (e) => (
            <SpaceBetween size="xs">
              {e.description.split("\n").map((p) => (
                <span>{p}</span>
              ))}
            </SpaceBetween>
          ),
        },
        {
          id: "interval",
          header: "Update Interval",
          cell: (e) => {
            if (!e.polling_interval) {
              return "Never";
            }

            let seconds = e.polling_interval.secs;
            let minutes = seconds / 60;
            let hours = minutes / 60;
            let days = hours / 24;

            if (Math.floor(days) === days) {
              return days === 1 ? "Daily" : `Every ${days} Days`;
            }

            if (Math.floor(hours) === hours) {
              return hours === 1 ? "Hourly" : `Every ${hours} Hours`;
            }

            if (Math.floor(days) === days) {
              return minutes === 1
                ? "Once a minute"
                : `Every ${minutes} Minutes`;
            }

            return `Every ${seconds} Seconds`;
          },
        },
        {
          id: "upgrade",
          header: "Upgrade",
          cell: (e) => {
            if (!e.enabled) {
              return "Not enabled";
            }

            if (!e.bundle) {
              return <Spinner />;
            }

            if (!e.bundle.newer_than_installed) {
              return "Up to date";
            }

            return (
              <MqttButton
                iconName="download"
                topic="/v1/tac/update/install"
                send={e.url}
              >
                Upgrade
              </MqttButton>
            );
          },
        },
      ]}
      items={channels}
      sortingDisabled
      trackBy="name"
    />
  );
}

export function ProgressNotification() {
  const operation = useMqttSubscription<string>("/v1/tac/update/operation");
  const progress = useMqttSubscription<RaucProgress>("/v1/tac/update/progress");
  const last_error = useMqttSubscription<string>("/v1/tac/update/last_error");

  const [installStep, setInstallStep] = useState(RaucInstallStep.Idle);
  const prev_operation = useRef<string | undefined>(undefined);

  useEffect(() => {
    if (prev_operation.current === "idle" && operation === "installing") {
      setInstallStep(RaucInstallStep.Installing);
    }

    if (prev_operation.current === "installing" && operation === "idle") {
      setInstallStep(RaucInstallStep.Done);
    }

    prev_operation.current = operation;
  }, [operation]);

  let inner = null;

  if (installStep === RaucInstallStep.Installing) {
    let valid = progress !== undefined;
    let value = progress === undefined ? 0 : progress.percentage;
    let message = progress === undefined ? "" : progress.message;

    inner = (
      <ProgressBar
        status={valid ? "in-progress" : "error"}
        value={value}
        description="Installation may take several minutes"
        additionalInfo={message}
      />
    );
  }

  if (installStep === RaucInstallStep.Done) {
    if (last_error !== undefined && last_error !== "") {
      inner = (
        <ProgressBar
          status={"error"}
          value={100}
          description="Failure"
          additionalInfo="Bundle installation failed"
        />
      );
    }
  }

  return (
    <Alert
      statusIconAriaLabel="Info"
      header="Installing Operating System Update"
      visible={inner !== null}
    >
      {inner}
    </Alert>
  );
}

export function RebootNotification() {
  const should_reboot = useMqttSubscription<boolean>(
    "/v1/tac/update/should_reboot",
  );

  return (
    <Alert
      statusIconAriaLabel="Info"
      visible={should_reboot === true}
      action={
        <MqttButton iconName="refresh" topic="/v1/tac/reboot" send={true}>
          Reboot
        </MqttButton>
      }
      header="Reboot into other slot"
    >
      There is a newer operating system bundle installed in the other boot slot.
      Reboot now to use it.
    </Alert>
  );
}

export function UpdateContainer() {
  return (
    <Container
      header={
        <Header
          variant="h2"
          description="Check your redundant update status and slots"
        >
          RAUC
        </Header>
      }
    >
      <SpaceBetween size="m">
        <UpdateChannels />
        <SlotStatus />
      </SpaceBetween>
    </Container>
  );
}

export function UpdateNotification() {
  const channels = useMqttSubscription<Array<Channel>>(
    "/v1/tac/update/channels",
  );

  let updates = [];

  if (channels !== undefined) {
    for (let ch of channels) {
      if (ch.enabled && ch.bundle && ch.bundle.newer_than_installed) {
        updates.push(ch);
      }
    }
  }

  const install_buttons = updates.map((u) => (
    <MqttButton
      key={u.name}
      iconName="download"
      topic="/v1/tac/update/install"
      send={u.url}
    >
      Install new {u.display_name} bundle
    </MqttButton>
  ));

  let text =
    "There is a new operating system update available for installation";

  if (updates.length > 1) {
    text =
      "There are new operating system updates available available for installation";
  }

  return (
    <Alert
      statusIconAriaLabel="Info"
      visible={updates.length > 0}
      action={<SpaceBetween size="xs">{install_buttons}</SpaceBetween>}
      header="Update your LXA TAC"
    >
      {text}
    </Alert>
  );
}

export function LocatorNotification() {
  const locator = useMqttSubscription<boolean>("/v1/tac/display/locator");

  return (
    <Alert
      statusIconAriaLabel="Info"
      visible={locator === true}
      action={
        <MqttButton topic="/v1/tac/display/locator" send={false}>
          Found it!
        </MqttButton>
      }
      header="Find this TAC"
    >
      Someone is looking for this TAC.
    </Alert>
  );
}

<<<<<<< HEAD
export function IOBusFaultNotification() {
  const overload = useMqttSubscription<boolean>("/v1/iobus/feedback/fault");

  return (
    <Alert
      statusIconAriaLabel="Warning"
      type="warning"
      visible={overload === true}
      header="The IOBus power supply is overloaded"
    >
      The power supply on the IOBus connector is either shorted or overloaded by
      too many devices on the bus.
    </Alert>
  );
}

export function OverTemperatureNotification() {
  const warning = useMqttSubscription<string>("/v1/tac/temperatures/warning");
=======
export function UsbOverloadNotification() {
  const overload = useMqttSubscription<UsbOverload | null>(
    "/v1/usb/host/overload",
  );

  let header = "One of the USB host ports is overloaded";
  let detail = "";

  switch (overload) {
    case UsbOverload.Total:
      header = "The USB host ports are overloaded";
      detail = "devices";
      break;
    case UsbOverload.Port1:
      detail = "the device from port 1";
      break;
    case UsbOverload.Port2:
      detail = "the device from port 2";
      break;
    case UsbOverload.Port3:
      detail = "the device from port 3";
      break;
  }
>>>>>>> bdeb3fae

  return (
    <Alert
      statusIconAriaLabel="Warning"
      type="warning"
<<<<<<< HEAD
      visible={warning !== "Okay"}
      header="Your LXA TAC is overheating"
    >
      The LXA TAC's temperature is{" "}
      {warning === "SocCritical" ? "critical" : "high"}. Provide better airflow
      and check for overloads!
=======
      visible={overload !== null}
      header={header}
    >
      Disconnect {detail} or use a powered hub to resolve this issue.
>>>>>>> bdeb3fae
    </Alert>
  );
}<|MERGE_RESOLUTION|>--- conflicted
+++ resolved
@@ -495,7 +495,6 @@
   );
 }
 
-<<<<<<< HEAD
 export function IOBusFaultNotification() {
   const overload = useMqttSubscription<boolean>("/v1/iobus/feedback/fault");
 
@@ -514,7 +513,21 @@
 
 export function OverTemperatureNotification() {
   const warning = useMqttSubscription<string>("/v1/tac/temperatures/warning");
-=======
+
+  return (
+    <Alert
+      statusIconAriaLabel="Warning"
+      type="warning"
+      visible={warning !== "Okay"}
+      header="Your LXA TAC is overheating"
+    >
+      The LXA TAC's temperature is{" "}
+      {warning === "SocCritical" ? "critical" : "high"}. Provide better airflow
+      and check for overloads!
+    </Alert>
+  );
+}
+
 export function UsbOverloadNotification() {
   const overload = useMqttSubscription<UsbOverload | null>(
     "/v1/usb/host/overload",
@@ -538,25 +551,15 @@
       detail = "the device from port 3";
       break;
   }
->>>>>>> bdeb3fae
 
   return (
     <Alert
       statusIconAriaLabel="Warning"
       type="warning"
-<<<<<<< HEAD
-      visible={warning !== "Okay"}
-      header="Your LXA TAC is overheating"
-    >
-      The LXA TAC's temperature is{" "}
-      {warning === "SocCritical" ? "critical" : "high"}. Provide better airflow
-      and check for overloads!
-=======
       visible={overload !== null}
       header={header}
     >
       Disconnect {detail} or use a powered hub to resolve this issue.
->>>>>>> bdeb3fae
     </Alert>
   );
 }