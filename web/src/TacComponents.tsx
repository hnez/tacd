// This file is part of tacd, the LXA TAC system daemon
// Copyright (C) 2022 Pengutronix e.K.
//
// This program is free software; you can redistribute it and/or modify
// it under the terms of the GNU General Public License as published by
// the Free Software Foundation; either version 2 of the License, or
// (at your option) any later version.
//
// This program is distributed in the hope that it will be useful,
// but WITHOUT ANY WARRANTY; without even the implied warranty of
// MERCHANTABILITY or FITNESS FOR A PARTICULAR PURPOSE.  See the
// GNU General Public License for more details.
//
// You should have received a copy of the GNU General Public License along
// with this program; if not, write to the Free Software Foundation, Inc.,
// 51 Franklin Street, Fifth Floor, Boston, MA 02110-1301 USA.

import { useEffect, useState, useRef } from "react";

import Alert from "@cloudscape-design/components/alert";
import Box from "@cloudscape-design/components/box";
import Cards from "@cloudscape-design/components/cards";
import Checkbox from "@cloudscape-design/components/checkbox";
import ColumnLayout from "@cloudscape-design/components/column-layout";
import Container from "@cloudscape-design/components/container";
import Form from "@cloudscape-design/components/form";
import Header from "@cloudscape-design/components/header";
import ProgressBar from "@cloudscape-design/components/progress-bar";
import SpaceBetween from "@cloudscape-design/components/space-between";
import Spinner from "@cloudscape-design/components/spinner";
import Table from "@cloudscape-design/components/table";

import { MqttButton } from "./MqttComponents";
import { useMqttSubscription } from "./mqtt";

type RootfsSlot = {
  activated_count: string;
  activated_timestamp: string;
  bootname: string;
  boot_status: string;
  bundle_build: string;
  bundle_compatible: string;
  bundle_description: string;
  bundle_version: string;
  device: string;
  fs_type: string;
  installed_count: string;
  installed_timestamp: string;
  name: string;
  sha256: string;
  size: string;
  slot_class: string;
  state: string;
  status: string;
};

type BootloaderSlot = {
  bundle_build: string;
  bundle_compatible: string;
  bundle_description: string;
  bundle_version: string;
  device: string;
  fs_type: string;
  installed_count: string;
  installed_timestamp: string;
  name: string;
  sha256: string;
  size: string;
  state: string;
  status: string;
  slot_class: string;
};

type RaucSlots = {
  rootfs_0: RootfsSlot;
  rootfs_1: RootfsSlot;
  bootloader_0: BootloaderSlot;
};

type RaucProgress = {
  percentage: number;
  message: string;
  nesting_depth: number;
};

enum RaucInstallStep {
  Idle,
  Installing,
  Done,
}

type Duration = {
  secs: number;
  nanos: number;
};

type UpstreamBundle = {
  compatible: string;
  version: string;
  newer_than_installed: boolean;
};

type Channel = {
  name: string;
  display_name: string;
  description: string;
  url: string;
  polling_interval?: Duration;
  enabled: boolean;
  bundle?: UpstreamBundle;
};

export function SlotStatus() {
  const slot_status = useMqttSubscription<RaucSlots>("/v1/tac/update/slots");

  if (slot_status === undefined) {
    return <Spinner />;
  } else {
    let booted_slot = [];

    if (slot_status.rootfs_0.state === "booted") {
      booted_slot.push(slot_status.rootfs_0);
    }

    if (slot_status.rootfs_1.state === "booted") {
      booted_slot.push(slot_status.rootfs_1);
    }

    return (
      <SpaceBetween size="m">
        <Container
          header={
            <Header
              variant="h3"
              description="The root file system contains your applications and settings"
            >
              Root Filesystem Slots
            </Header>
          }
        >
          <Cards
            selectedItems={booted_slot}
            cardDefinition={{
              header: (e) => (typeof e === "string" ? e : e.bootname),
              sections: [
                {
                  id: "status",
                  header: "Status",
                  content: (e) => e.status,
                },
                {
                  id: "boot_status",
                  header: "Boot Status",
                  content: (e) => e.boot_status,
                },
                {
                  id: "build_date",
                  header: "Build Date",
                  content: (e) => e.bundle_build,
                },
                {
                  id: "install_date",
                  header: "Installation Date",
                  content: (e) => e.installed_timestamp,
                },
              ],
            }}
            cardsPerRow={[{ cards: 1 }, { minWidth: 500, cards: 2 }]}
            items={[slot_status.rootfs_0, slot_status.rootfs_1]}
            loadingText="Loading resources"
            selectionType="single"
            trackBy="name"
          />
        </Container>

        <Container
          header={
            <Header
              variant="h3"
              description="The bootloader is responsible for loading the Linux kernel"
            >
              Bootloader Slot
            </Header>
          }
        >
          <ColumnLayout columns={3} variant="text-grid">
            <Box>
              <Box variant="awsui-key-label">Status</Box>
              <Box>{slot_status.bootloader_0.status}</Box>
            </Box>
            <Box>
              <Box variant="awsui-key-label">Build Date</Box>
              <Box>{slot_status.bootloader_0.bundle_build}</Box>
            </Box>
            <Box>
              <Box variant="awsui-key-label">Installation Date</Box>
              <Box>{slot_status.bootloader_0.installed_timestamp}</Box>
            </Box>
          </ColumnLayout>
        </Container>
      </SpaceBetween>
    );
  }
}

export function UpdateChannels() {
  const channels_topic = useMqttSubscription<Array<Channel>>(
    "/v1/tac/update/channels",
  );

  const channels = channels_topic !== undefined ? channels_topic : [];

  return (
    <Table
      header={
        <Header
          variant="h3"
          description="Enabled update channels are periodically checked for updates"
        >
          Update Channels
        </Header>
      }
      footer={
        <Form
          actions={
            <MqttButton
              iconName="refresh"
              topic="/v1/tac/update/channels/reload"
              send={true}
            >
              Reload
            </MqttButton>
          }
        />
      }
      columnDefinitions={[
        {
          id: "name",
          header: "Name",
          cell: (e) => e.display_name,
        },
        {
          id: "enabled",
          header: "Enabled",
          cell: (e) => <Checkbox checked={e.enabled} />,
        },
        {
          id: "description",
          header: "Description",
          cell: (e) => (
            <SpaceBetween size="xs">
              {e.description.split("\n").map((p) => (
                <span>{p}</span>
              ))}
            </SpaceBetween>
          ),
        },
        {
          id: "interval",
          header: "Update Interval",
          cell: (e) => {
            if (!e.polling_interval) {
              return "Never";
            }

            let seconds = e.polling_interval.secs;
            let minutes = seconds / 60;
            let hours = minutes / 60;
            let days = hours / 24;

            if (Math.floor(days) === days) {
              return days === 1 ? "Daily" : `Every ${days} Days`;
            }

            if (Math.floor(hours) === hours) {
              return hours === 1 ? "Hourly" : `Every ${hours} Hours`;
            }

            if (Math.floor(days) === days) {
              return minutes === 1
                ? "Once a minute"
                : `Every ${minutes} Minutes`;
            }

            return `Every ${seconds} Seconds`;
          },
        },
        {
          id: "upgrade",
          header: "Upgrade",
          cell: (e) => {
            if (!e.enabled) {
              return "Not enabled";
            }

            if (!e.bundle) {
              return <Spinner />;
            }

            if (!e.bundle.newer_than_installed) {
              return "Up to date";
            }

            return (
              <MqttButton
                iconName="download"
                topic="/v1/tac/update/install"
                send={e.url}
              >
                Upgrade
              </MqttButton>
            );
          },
        },
      ]}
      items={channels}
      sortingDisabled
      trackBy="name"
    />
  );
}

export function ProgressNotification() {
  const operation = useMqttSubscription<string>("/v1/tac/update/operation");
  const progress = useMqttSubscription<RaucProgress>("/v1/tac/update/progress");
  const last_error = useMqttSubscription<string>("/v1/tac/update/last_error");

  const [installStep, setInstallStep] = useState(RaucInstallStep.Idle);
  const prev_operation = useRef<string | undefined>(undefined);

  useEffect(() => {
    if (prev_operation.current === "idle" && operation === "installing") {
      setInstallStep(RaucInstallStep.Installing);
    }

    if (prev_operation.current === "installing" && operation === "idle") {
      setInstallStep(RaucInstallStep.Done);
    }

    prev_operation.current = operation;
  }, [operation]);

  let inner = null;

  if (installStep === RaucInstallStep.Installing) {
    let valid = progress !== undefined;
    let value = progress === undefined ? 0 : progress.percentage;
    let message = progress === undefined ? "" : progress.message;

    inner = (
      <ProgressBar
        status={valid ? "in-progress" : "error"}
        value={value}
        description="Installation may take several minutes"
        additionalInfo={message}
      />
    );
  }

  if (installStep === RaucInstallStep.Done) {
    if (last_error !== undefined && last_error !== "") {
      inner = (
        <ProgressBar
          status={"error"}
          value={100}
          description="Failure"
          additionalInfo="Bundle installation failed"
        />
      );
    }
  }

  return (
    <Alert
      statusIconAriaLabel="Info"
      header="Installing Operating System Update"
      visible={inner !== null}
    >
      {inner}
    </Alert>
  );
}

export function RebootNotification() {
  const should_reboot = useMqttSubscription<boolean>(
    "/v1/tac/update/should_reboot",
  );

  return (
    <Alert
      statusIconAriaLabel="Info"
      visible={should_reboot === true}
      action={
        <MqttButton iconName="refresh" topic="/v1/tac/reboot" send={true}>
          Reboot
        </MqttButton>
      }
      header="Reboot into other slot"
    >
      There is a newer operating system bundle installed in the other boot slot.
      Reboot now to use it.
    </Alert>
  );
}

export function UpdateContainer() {
  return (
    <Container
      header={
        <Header
          variant="h2"
          description="Check your redundant update status and slots"
        >
          RAUC
        </Header>
      }
    >
      <SpaceBetween size="m">
        <UpdateChannels />
        <SlotStatus />
      </SpaceBetween>
    </Container>
  );
}

export function UpdateNotification() {
  const channels = useMqttSubscription<Array<Channel>>(
    "/v1/tac/update/channels",
  );

  let updates = [];

  if (channels !== undefined) {
    for (let ch of channels) {
      if (ch.enabled && ch.bundle && ch.bundle.newer_than_installed) {
        updates.push(ch);
      }
    }
  }

  const install_buttons = updates.map((u) => (
    <MqttButton
      key={u.name}
      iconName="download"
      topic="/v1/tac/update/install"
      send={u.url}
    >
      Install new {u.display_name} bundle
    </MqttButton>
  ));

  let text =
    "There is a new operating system update available for installation";

  if (updates.length > 1) {
    text =
      "There are new operating system updates available available for installation";
  }

  return (
    <Alert
      statusIconAriaLabel="Info"
      visible={updates.length > 0}
      action={<SpaceBetween size="xs">{install_buttons}</SpaceBetween>}
      header="Update your LXA TAC"
    >
      {text}
    </Alert>
  );
}

export function LocatorNotification() {
  const locator = useMqttSubscription<boolean>("/v1/tac/display/locator");

  return (
    <Alert
      statusIconAriaLabel="Info"
      visible={locator === true}
      action={
        <MqttButton topic="/v1/tac/display/locator" send={false}>
          Found it!
        </MqttButton>
      }
      header="Find this TAC"
    >
      Someone is looking for this TAC.
    </Alert>
  );
}

<<<<<<< HEAD
export function IOBusFaultNotification() {
  const overload = useMqttSubscription<boolean>("/v1/iobus/feedback/fault");
=======
export function OverTemperatureNotification() {
  const warning = useMqttSubscription<string>("/v1/tac/temperatures/warning");
>>>>>>> 10e2a02a

  return (
    <Alert
      statusIconAriaLabel="Warning"
      type="warning"
<<<<<<< HEAD
      visible={overload === true}
      header="The IOBus power supply is overloaded"
    >
      The power supply on the IOBus connector is either shorted or overloaded by
      too many devices on the bus.
=======
      visible={warning !== "Okay"}
      header="Your LXA TAC is overheating"
    >
      The LXA TAC's temperature is{" "}
      {warning === "SocCritical" ? "critical" : "high"}. Provide better airflow
      and check for overloads!
>>>>>>> 10e2a02a
    </Alert>
  );
}<|MERGE_RESOLUTION|>--- conflicted
+++ resolved
@@ -488,32 +488,35 @@
   );
 }
 
-<<<<<<< HEAD
 export function IOBusFaultNotification() {
   const overload = useMqttSubscription<boolean>("/v1/iobus/feedback/fault");
-=======
-export function OverTemperatureNotification() {
-  const warning = useMqttSubscription<string>("/v1/tac/temperatures/warning");
->>>>>>> 10e2a02a
 
   return (
     <Alert
       statusIconAriaLabel="Warning"
       type="warning"
-<<<<<<< HEAD
       visible={overload === true}
       header="The IOBus power supply is overloaded"
     >
       The power supply on the IOBus connector is either shorted or overloaded by
       too many devices on the bus.
-=======
+    </Alert>
+  );
+}
+
+export function OverTemperatureNotification() {
+  const warning = useMqttSubscription<string>("/v1/tac/temperatures/warning");
+
+  return (
+    <Alert
+      statusIconAriaLabel="Warning"
+      type="warning"
       visible={warning !== "Okay"}
       header="Your LXA TAC is overheating"
     >
       The LXA TAC's temperature is{" "}
       {warning === "SocCritical" ? "critical" : "high"}. Provide better airflow
       and check for overloads!
->>>>>>> 10e2a02a
     </Alert>
   );
 }