// This file is part of tacd, the LXA TAC system daemon
// Copyright (C) 2022 Pengutronix e.K.
//
// This program is free software; you can redistribute it and/or modify
// it under the terms of the GNU General Public License as published by
// the Free Software Foundation; either version 2 of the License, or
// (at your option) any later version.
//
// This program is distributed in the hope that it will be useful,
// but WITHOUT ANY WARRANTY; without even the implied warranty of
// MERCHANTABILITY or FITNESS FOR A PARTICULAR PURPOSE.  See the
// GNU General Public License for more details.
//
// You should have received a copy of the GNU General Public License along
// with this program; if not, write to the Free Software Foundation, Inc.,
// 51 Franklin Street, Fifth Floor, Boston, MA 02110-1301 USA.

use anyhow::Result;
use async_std::task::block_on;

use crate::adc::IioThread;

pub struct LineHandle {
    name: String,
}

impl LineHandle {
    pub fn set_value(&self, val: u8) -> Result<(), ()> {
        // This does not actually set up any IIO things.
        // It is just a hack to let adc/iio/demo_mode.rs
        // communicate with this function so that toggling an output
        // has an effect on the measured values.
        let iio_thread_stm32 = block_on(IioThread::new_stm32()).unwrap();
        let iio_thread_pwr = block_on(IioThread::new_powerboard()).unwrap();

        match self.name.as_str() {
<<<<<<< HEAD
            "OUT_0" => iio_thread_stm32
                .get_channel("out0-volt")
                .unwrap()
                .set(val != 0),
            "OUT_1" => iio_thread_stm32
                .get_channel("out1-volt")
                .unwrap()
                .set(val != 0),
            "IOBUS_PWR_EN" => {
                iio_thread_stm32
                    .clone()
                    .get_channel("iobus-curr")
                    .unwrap()
                    .set(val != 0);
                iio_thread_stm32
                    .get_channel("iobus-volt")
                    .unwrap()
                    .set(val != 0);
            }
=======
            "OUT_0" => iio_thread.get_channel("out0-volt").unwrap().set(val != 0),
            "OUT_1" => iio_thread.get_channel("out1-volt").unwrap().set(val != 0),
>>>>>>> e437f739
            "DUT_PWR_EN" => {
                iio_thread_pwr
                    .clone()
                    .get_channel("pwr-curr")
                    .unwrap()
                    .set(val == 0);
                iio_thread_pwr
                    .get_channel("pwr-volt")
                    .unwrap()
                    .set(val == 0);
            }
            _ => {}
        }

        Ok(())
    }
}

#[allow(clippy::upper_case_acronyms)]
pub enum LineRequestFlags {
    OUTPUT,
}

pub struct FindDecoy {
    name: String,
}

impl FindDecoy {
    pub fn request(&self, _: LineRequestFlags, initial: u8, _: &str) -> Result<LineHandle> {
        let line_handle = LineHandle {
            name: self.name.clone(),
        };

        line_handle.set_value(initial).unwrap();

        Ok(line_handle)
    }
}

pub fn find_line(name: &str) -> Result<FindDecoy> {
    Ok(FindDecoy {
        name: name.to_string(),
    })
}<|MERGE_RESOLUTION|>--- conflicted
+++ resolved
@@ -34,7 +34,6 @@
         let iio_thread_pwr = block_on(IioThread::new_powerboard()).unwrap();
 
         match self.name.as_str() {
-<<<<<<< HEAD
             "OUT_0" => iio_thread_stm32
                 .get_channel("out0-volt")
                 .unwrap()
@@ -43,21 +42,6 @@
                 .get_channel("out1-volt")
                 .unwrap()
                 .set(val != 0),
-            "IOBUS_PWR_EN" => {
-                iio_thread_stm32
-                    .clone()
-                    .get_channel("iobus-curr")
-                    .unwrap()
-                    .set(val != 0);
-                iio_thread_stm32
-                    .get_channel("iobus-volt")
-                    .unwrap()
-                    .set(val != 0);
-            }
-=======
-            "OUT_0" => iio_thread.get_channel("out0-volt").unwrap().set(val != 0),
-            "OUT_1" => iio_thread.get_channel("out1-volt").unwrap().set(val != 0),
->>>>>>> e437f739
             "DUT_PWR_EN" => {
                 iio_thread_pwr
                     .clone()
