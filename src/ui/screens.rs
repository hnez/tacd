// This file is part of tacd, the LXA TAC system daemon
// Copyright (C) 2023 Pengutronix e.K.
//
// This program is free software; you can redistribute it and/or modify
// it under the terms of the GNU General Public License as published by
// the Free Software Foundation; either version 2 of the License, or
// (at your option) any later version.
//
// This program is distributed in the hope that it will be useful,
// but WITHOUT ANY WARRANTY; without even the implied warranty of
// MERCHANTABILITY or FITNESS FOR A PARTICULAR PURPOSE.  See the
// GNU General Public License for more details.
//
// You should have received a copy of the GNU General Public License along
// with this program; if not, write to the Free Software Foundation, Inc.,
// 51 Franklin Street, Fifth Floor, Boston, MA 02110-1301 USA.

use async_std::sync::Arc;
use async_trait::async_trait;
use embedded_graphics::{
    mono_font::MonoTextStyle,
    pixelcolor::BinaryColor,
    prelude::*,
    primitives::{Line, PrimitiveStyle, Rectangle},
    text::{Alignment, Text},
};
use serde::{Deserialize, Serialize};

mod dig_out;
mod help;
mod iobus;
mod iobus_health;
mod locator;
mod overtemperature;
mod power;
mod power_fail;
mod reboot;
mod screensaver;
mod setup;
mod system;
mod uart;
mod update_available;
mod update_installation;
mod usb;
mod usb_overload;

use dig_out::DigOutScreen;
use help::HelpScreen;
use iobus::IoBusScreen;
use iobus_health::IoBusHealthScreen;
use locator::LocatorScreen;
use overtemperature::OverTemperatureScreen;
use power::PowerScreen;
use power_fail::PowerFailScreen;
use reboot::RebootConfirmScreen;
use screensaver::ScreenSaverScreen;
use setup::SetupScreen;
use system::SystemScreen;
use uart::UartScreen;
use update_available::UpdateAvailableScreen;
use update_installation::UpdateInstallationScreen;
use usb::UsbScreen;
use usb_overload::UsbOverloadScreen;

use super::buttons;
use super::widgets;
use super::{AlertList, Alerter, InputEvent, Ui, UiResources};
use crate::broker::Topic;
use crate::ui::display::{Display, DisplayExclusive};
use buttons::ButtonEvent;
use widgets::UI_TEXT_FONT;

#[derive(Serialize, Deserialize, PartialEq, PartialOrd, Eq, Ord, Clone, Copy, Debug)]
pub enum NormalScreen {
    DutPower,
    Usb,
    DigOut,
    System,
    IoBus,
    Uart,
}

#[derive(Serialize, Deserialize, PartialEq, PartialOrd, Eq, Ord, Clone, Copy, Debug)]
pub enum AlertScreen {
    ScreenSaver,
<<<<<<< HEAD
    IoBusHealth,
=======
    PowerFail,
>>>>>>> 3ba49879
    Locator,
    RebootConfirm,
    UpdateAvailable,
    UpdateInstallation,
    UsbOverload,
    Help,
    Setup,
    OverTemperature,
}

#[derive(Serialize, Deserialize, PartialEq, PartialOrd, Eq, Ord, Clone, Copy, Debug)]
pub enum Screen {
    Normal(NormalScreen),
    Alert(AlertScreen),
}

impl NormalScreen {
    pub fn first() -> Self {
        Self::DutPower
    }

    /// What is the next screen to transition to when e.g. the button is  pressed?
    pub fn next(&self) -> Self {
        match self {
            Self::DutPower => Self::Usb,
            Self::Usb => Self::DigOut,
            Self::DigOut => Self::System,
            Self::System => Self::IoBus,
            Self::IoBus => Self::Uart,
            Self::Uart => Self::DutPower,
        }
    }
}

#[async_trait]
pub(super) trait ActiveScreen {
    fn my_type(&self) -> Screen;
    async fn deactivate(self: Box<Self>) -> Display;
    fn input(&mut self, ev: InputEvent);
}

pub(super) trait ActivatableScreen: Sync + Send {
    fn my_type(&self) -> Screen;
    fn activate(&mut self, ui: &Ui, display: Display) -> Box<dyn ActiveScreen>;
}

/// Draw static screen border containing a title and an indicator for the
/// position of the screen in the list of screens.
fn draw_border(text: &str, screen: NormalScreen, display: &Display) {
    display.with_lock(|target| {
        Text::new(
            text,
            Point::new(8, 17),
            MonoTextStyle::new(&UI_TEXT_FONT, BinaryColor::On),
        )
        .draw(target)
        .unwrap();

        Line::new(Point::new(0, 24), Point::new(240, 24))
            .into_styled(PrimitiveStyle::with_stroke(BinaryColor::On, 2))
            .draw(target)
            .unwrap();

        let screen_idx = screen as i32;
        let num_screens = (NormalScreen::Uart as i32) + 1;
        let x_start = screen_idx * 240 / num_screens;
        let x_end = (screen_idx + 1) * 240 / num_screens;

        Line::new(Point::new(x_start, 240), Point::new(x_end, 240))
            .into_styled(PrimitiveStyle::with_stroke(BinaryColor::On, 4))
            .draw(target)
            .unwrap();
    });
}

const fn row_anchor(row_num: u8) -> Point {
    assert!(row_num < 9);

    Point::new(8, 52 + (row_num as i32) * 20)
}

pub(super) fn splash(target: &mut DisplayExclusive) -> Rectangle {
    let ui_text_style: MonoTextStyle<BinaryColor> =
        MonoTextStyle::new(&UI_TEXT_FONT, BinaryColor::On);

    let text = Text::with_alignment(
        "Welcome",
        Point::new(120, 120),
        ui_text_style,
        Alignment::Center,
    );

    text.draw(target).unwrap();

    text.bounding_box()
}

pub(super) fn init(
    res: &UiResources,
    alerts: &Arc<Topic<AlertList>>,
    buttons: &Arc<Topic<ButtonEvent>>,
    reboot_message: &Arc<Topic<Option<String>>>,
    locator: &Arc<Topic<bool>>,
) -> Vec<Box<dyn ActivatableScreen>> {
    vec![
        Box::new(DigOutScreen::new()),
        Box::new(IoBusScreen::new()),
        Box::new(PowerScreen::new()),
        Box::new(SystemScreen::new()),
        Box::new(UartScreen::new()),
        Box::new(UsbScreen::new()),
        Box::new(HelpScreen::new(alerts, &res.setup_mode.show_help)),
        Box::new(IoBusHealthScreen::new(alerts, &res.iobus.supply_fault)),
        Box::new(UpdateInstallationScreen::new(
            alerts,
            &res.rauc.operation,
            reboot_message,
            &res.rauc.should_reboot,
        )),
        Box::new(UpdateAvailableScreen::new(alerts, &res.rauc.channels)),
        Box::new(RebootConfirmScreen::new(alerts, reboot_message)),
        Box::new(ScreenSaverScreen::new(buttons, alerts)),
        Box::new(SetupScreen::new(alerts, &res.setup_mode.setup_mode)),
        Box::new(OverTemperatureScreen::new(
            alerts,
            &res.temperatures.warning,
        )),
        Box::new(LocatorScreen::new(alerts, locator)),
<<<<<<< HEAD
        Box::new(UsbOverloadScreen::new(alerts, &res.usb_hub.overload)),
=======
        Box::new(PowerFailScreen::new(alerts, &res.dut_pwr.state)),
>>>>>>> 3ba49879
    ]
}<|MERGE_RESOLUTION|>--- conflicted
+++ resolved
@@ -83,11 +83,8 @@
 #[derive(Serialize, Deserialize, PartialEq, PartialOrd, Eq, Ord, Clone, Copy, Debug)]
 pub enum AlertScreen {
     ScreenSaver,
-<<<<<<< HEAD
     IoBusHealth,
-=======
     PowerFail,
->>>>>>> 3ba49879
     Locator,
     RebootConfirm,
     UpdateAvailable,
@@ -216,10 +213,7 @@
             &res.temperatures.warning,
         )),
         Box::new(LocatorScreen::new(alerts, locator)),
-<<<<<<< HEAD
         Box::new(UsbOverloadScreen::new(alerts, &res.usb_hub.overload)),
-=======
         Box::new(PowerFailScreen::new(alerts, &res.dut_pwr.state)),
->>>>>>> 3ba49879
     ]
 }